--- conflicted
+++ resolved
@@ -3,11 +3,7 @@
 	"engines": {
 		"node": ">=0.10.*"
 	},
-<<<<<<< HEAD
-	"version": "0.0.10",
-=======
 	"version": "0.1.0",
->>>>>>> 879207c5
 	"description": "A lightweight, very flexible QuickBase API",
 	"main": "main.js",
 	"dependencies": {
